# Copyright 2018 Amazon.com, Inc. or its affiliates. All Rights Reserved.
#
#   Licensed under the Apache License, Version 2.0 (the "License").
#   You may not use this file except in compliance with the License.
#   A copy of the License is located at
#
#       http://www.apache.org/licenses/LICENSE-2.0
#
#   or in the "license" file accompanying this file. This file is distributed
#   on an "AS IS" BASIS, WITHOUT WARRANTIES OR CONDITIONS OF ANY KIND, either
#   express or implied. See the License for the specific language governing
#   permissions and limitations under the License.
# ==============================================================================


from .inference import Inference
from .batch_loop import BatchInferenceLoop
<<<<<<< HEAD
from ..util.inference import init_outcomes
=======
from ..util.inference import discover_shape_constants
from .minibatch_loop import MinibatchInferenceLoop
>>>>>>> d23b269a


class GradBasedInference(Inference):
    """
    The abstract class for gradient-based inference methods.
    An inference method consists of a few components: the applied inference algorithm, the model definition
    (optionally a definition of posterior approximation), the inference parameters.

    :param inference_algorithm: The applied inference algorithm
    :type inference_algorithm: InferenceAlgorithm
    :param grad_loop: The reference to the main loop of gradient optimization
    :type grad_loop: GradLoop
    :param constants: Specify a list of model variables as constants
    :type constants: {Variable: mxnet.ndarray}
    :param hybridize: Whether to hybridize the MXNet Gluon block of the inference method.
    :type hybridize: boolean
    :param dtype: data type for internal numerical representation
    :type dtype: {numpy.float64, numpy.float32, 'float64', 'float32'}
    :param context: The MXNet context
    :type context: {mxnet.cpu or mxnet.gpu}
    """
    def __init__(self, inference_algorithm, grad_loop=None, constants=None,
                 hybridize=False, dtype=None, context=None):
        if grad_loop is None:
            grad_loop = BatchInferenceLoop()
        super(GradBasedInference, self).__init__(
            inference_algorithm=inference_algorithm, constants=constants,
            hybridize=hybridize, dtype=dtype, context=context)
        self._grad_loop = grad_loop

    def create_executor(self):
        """
        Return a MXNet Gluon block responsible for the execution of the inference method.
        """
        from .minibatch_loop import MinibatchInferenceLoop
        if isinstance(self._grad_loop, MinibatchInferenceLoop):
            rv_scaling = self._grad_loop.rv_scaling
        else:
            rv_scaling = None
        infr = self._inference_algorithm.create_executor(
            data_def=self.observed_variable_UUIDs, params=self.params,
            var_ties=self.params.var_ties, rv_scaling=rv_scaling)
        if self._hybridize:
            infr.hybridize()
        infr.initialize(ctx=self.mxnet_context)
        return infr

    def run(self, optimizer='adam', learning_rate=1e-3, max_iter=2000,
            verbose=False, **kwargs):
        """
        Run the inference method.

        :param optimizer: the choice of optimizer (default: 'adam')
        :type optimizer: str
        :param learning_rate: the learning rate of the gradient optimizer (default: 0.001)
        :type learning_rate: float
        :param max_iter: the maximum number of iterations of gradient optimization
        :type max_iter: int
        :param verbose: whether to print per-iteration messages.
        :type verbose: boolean
        :param kwargs: The keyword arguments specify the data for inferences. The key of each argument is the name of
        the corresponding variable in model definition and the value of the argument is the data in numpy array format.
        """
        data = [kwargs[v] for v in self.observed_variable_names]
        self.initialize(**kwargs)

        infr = self.create_executor()
<<<<<<< HEAD
        return self._grad_loop.run(
            infr_executor=infr, data=data, param_dict=self.params.param_dict,
            ctx=self.mxnet_context, optimizer=optimizer,
            learning_rate=learning_rate, max_iter=max_iter, verbose=verbose)


class GradTransferInference(GradBasedInference):
    """
    The abstract Inference method for transferring the outcome of one inference
    method to another.

    :param inference_algorithm: The applied inference algorithm
    :type inference_algorithm: InferenceAlgorithm
    :param train_params:
    :param constants: Specify a list of model variables as constants
    :type constants: {Variable: mxnet.ndarray}
    :param hybridize: Whether to hybridize the MXNet Gluon block of the inference method.
    :type hybridize: boolean
    :param dtype: data type for internal numerical representation
    :type dtype: {numpy.float64, numpy.float32, 'float64', 'float32'}
    :param context: The MXNet context
    :type context: {mxnet.cpu or mxnet.gpu}
    """

    def __init__(self, inference_algorithm, infr_params, train_params,
                 grad_loop=None, var_tie=None,
                 constants=None, hybridize=False,
                 dtype=None, context=None):
        self._var_tie = var_tie if var_tie is not None else {}
        self._inherited_params = infr_params
        self.train_params = train_params
        super(GradTransferInference, self).__init__(
            inference_algorithm=inference_algorithm,
            grad_loop=grad_loop, constants=constants,
            hybridize=hybridize, dtype=dtype, context=context)

    def _initialize_params(self):
        self.params.initialize_with_carryover_params(
            self._graphs, self.observed_variable_UUIDs, self._var_tie,
            init_outcomes(self._inherited_params))
        self.params.fix_all()

    def run(self, optimizer='adam', learning_rate=1e-3, max_iter=2000,
            verbose=False, **kwargs):
        """
        Run the inference method.

        :param optimizer: the choice of optimizer (default: 'adam')
        :type optimizer: str
        :param learning_rate: the learning rate of the gradient optimizer (default: 0.001)
        :type learning_rate: float
        :param max_iter: the maximum number of iterations of gradient optimization
        :type max_iter: int
        :param verbose: whether to print per-iteration messages.
        :type verbose: boolean
        :param **kwargs: The keyword arguments specify the data for inferences. The key of each argument is the name of the corresponding
            variable in model definition and the value of the argument is the data in numpy array format.
        """
        data = [kwargs[v] for v in self.observed_variable_names]
        self.initialize(**kwargs)

        infr = self.create_executor()
        return self._grad_loop.run(
            infr_executor=infr, data=data, param_dict=self.train_params,
            ctx=self.mxnet_context, optimizer=optimizer,
            learning_rate=learning_rate, max_iter=max_iter, verbose=verbose)
=======

        if isinstance(self._grad_loop, MinibatchInferenceLoop):
            def update_shape_constants(data_batch):
                data_shapes = {i: d.shape for i, d in zip(self.observed_variable_UUIDs,
                                                          data_batch)}
                shape_constants = discover_shape_constants(data_shapes, self._graphs)
                self.params.update_constants(shape_constants)
                
            return self._grad_loop.run(
                infr_executor=infr, data=data, param_dict=self.params.param_dict,
                ctx=self.mxnet_context, optimizer=optimizer,
                learning_rate=learning_rate, max_iter=max_iter, verbose=verbose,
                update_shape_constants=update_shape_constants)
        else:
            return self._grad_loop.run(
                infr_executor=infr, data=data, param_dict=self.params.param_dict,
                ctx=self.mxnet_context, optimizer=optimizer,
                learning_rate=learning_rate, max_iter=max_iter, verbose=verbose)
>>>>>>> d23b269a
<|MERGE_RESOLUTION|>--- conflicted
+++ resolved
@@ -15,12 +15,8 @@
 
 from .inference import Inference
 from .batch_loop import BatchInferenceLoop
-<<<<<<< HEAD
-from ..util.inference import init_outcomes
-=======
-from ..util.inference import discover_shape_constants
+from ..util.inference import discover_shape_constants, init_outcomes
 from .minibatch_loop import MinibatchInferenceLoop
->>>>>>> d23b269a
 
 
 class GradBasedInference(Inference):
@@ -88,12 +84,24 @@
         self.initialize(**kwargs)
 
         infr = self.create_executor()
-<<<<<<< HEAD
-        return self._grad_loop.run(
-            infr_executor=infr, data=data, param_dict=self.params.param_dict,
-            ctx=self.mxnet_context, optimizer=optimizer,
-            learning_rate=learning_rate, max_iter=max_iter, verbose=verbose)
 
+        if isinstance(self._grad_loop, MinibatchInferenceLoop):
+            def update_shape_constants(data_batch):
+                data_shapes = {i: d.shape for i, d in zip(self.observed_variable_UUIDs,
+                                                          data_batch)}
+                shape_constants = discover_shape_constants(data_shapes, self._graphs)
+                self.params.update_constants(shape_constants)
+
+            return self._grad_loop.run(
+                infr_executor=infr, data=data, param_dict=self.params.param_dict,
+                ctx=self.mxnet_context, optimizer=optimizer,
+                learning_rate=learning_rate, max_iter=max_iter, verbose=verbose,
+                update_shape_constants=update_shape_constants)
+        else:
+            return self._grad_loop.run(
+                infr_executor=infr, data=data, param_dict=self.params.param_dict,
+                ctx=self.mxnet_context, optimizer=optimizer,
+                learning_rate=learning_rate, max_iter=max_iter, verbose=verbose)
 
 class GradTransferInference(GradBasedInference):
     """
@@ -129,49 +137,4 @@
         self.params.initialize_with_carryover_params(
             self._graphs, self.observed_variable_UUIDs, self._var_tie,
             init_outcomes(self._inherited_params))
-        self.params.fix_all()
-
-    def run(self, optimizer='adam', learning_rate=1e-3, max_iter=2000,
-            verbose=False, **kwargs):
-        """
-        Run the inference method.
-
-        :param optimizer: the choice of optimizer (default: 'adam')
-        :type optimizer: str
-        :param learning_rate: the learning rate of the gradient optimizer (default: 0.001)
-        :type learning_rate: float
-        :param max_iter: the maximum number of iterations of gradient optimization
-        :type max_iter: int
-        :param verbose: whether to print per-iteration messages.
-        :type verbose: boolean
-        :param **kwargs: The keyword arguments specify the data for inferences. The key of each argument is the name of the corresponding
-            variable in model definition and the value of the argument is the data in numpy array format.
-        """
-        data = [kwargs[v] for v in self.observed_variable_names]
-        self.initialize(**kwargs)
-
-        infr = self.create_executor()
-        return self._grad_loop.run(
-            infr_executor=infr, data=data, param_dict=self.train_params,
-            ctx=self.mxnet_context, optimizer=optimizer,
-            learning_rate=learning_rate, max_iter=max_iter, verbose=verbose)
-=======
-
-        if isinstance(self._grad_loop, MinibatchInferenceLoop):
-            def update_shape_constants(data_batch):
-                data_shapes = {i: d.shape for i, d in zip(self.observed_variable_UUIDs,
-                                                          data_batch)}
-                shape_constants = discover_shape_constants(data_shapes, self._graphs)
-                self.params.update_constants(shape_constants)
-                
-            return self._grad_loop.run(
-                infr_executor=infr, data=data, param_dict=self.params.param_dict,
-                ctx=self.mxnet_context, optimizer=optimizer,
-                learning_rate=learning_rate, max_iter=max_iter, verbose=verbose,
-                update_shape_constants=update_shape_constants)
-        else:
-            return self._grad_loop.run(
-                infr_executor=infr, data=data, param_dict=self.params.param_dict,
-                ctx=self.mxnet_context, optimizer=optimizer,
-                learning_rate=learning_rate, max_iter=max_iter, verbose=verbose)
->>>>>>> d23b269a
+        self.params.fix_all()